from ..smp import *
from ..dataset import img_root_map
from abc import abstractmethod


class BaseModel:

    INTERLEAVE = False
    allowed_types = ['text', 'image', 'video']

    def __init__(self):
        self.dump_image_func = None

    def use_custom_prompt(self, dataset):
        """Whether to use custom prompt for the given dataset.

        Args:
            dataset (str): The name of the dataset.

        Returns:
            bool: Whether to use custom prompt. If True, will call `build_prompt` of the VLM to build the prompt.
                Default to False.
        """
        return False

    @abstractmethod
    def build_prompt(self, line, dataset):
        """Build custom prompts for a specific dataset. Called only if `use_custom_prompt` returns True.

        Args:
            line (line of pd.DataFrame): The raw input line.
            dataset (str): The name of the dataset.

        Returns:
            str: The built message.
        """
        raise NotImplementedError

    def set_dump_image(self, dump_image_func):
        self.dump_image_func = dump_image_func

    def dump_image(self, line, dataset):
        return self.dump_image_func(line)

    @abstractmethod
    def generate_inner(self, message, dataset=None):
        raise NotImplementedError

    def check_content(self, msgs):
        """Check the content type of the input. Four types are allowed: str, dict, liststr, listdict.
        """
        if isinstance(msgs, str):
            return 'str'
        if isinstance(msgs, dict):
            return 'dict'
        if isinstance(msgs, list):
            types = [self.check_content(m) for m in msgs]
            if all(t == 'str' for t in types):
                return 'liststr'
            if all(t == 'dict' for t in types):
                return 'listdict'
        return 'unknown'

    def preproc_content(self, inputs):
        """Convert the raw input messages to a list of dicts.

        Args:
            inputs: raw input messages.

        Returns:
            list(dict): The preprocessed input messages. Will return None if failed to preprocess the input.
        """
        if self.check_content(inputs) == 'str':
            return [dict(type='text', value=inputs)]
        elif self.check_content(inputs) == 'dict':
            assert 'type' in inputs and 'value' in inputs
            return [inputs]
        elif self.check_content(inputs) == 'liststr':
            res = []
            for s in inputs:
                mime, pth = parse_file(s)
                if mime is None or mime == 'unknown':
                    res.append(dict(type='text', value=s))
                else:
                    res.append(dict(type=mime.split('/')[0], value=pth))
            return res
        elif self.check_content(inputs) == 'listdict':
            for item in inputs:
                assert 'type' in item and 'value' in item
                mime, s = parse_file(item['value'])
                if mime is None:
                    assert item['type'] == 'text'
                else:
                    assert mime.split('/')[0] == item['type']
                    item['value'] = s
            return inputs
        else:
            return None

    def generate(self, message, dataset=None):
        """Generate the output message.

        Args:
            message (list[dict]): The input message.
            dataset (str, optional): The name of the dataset. Defaults to None.

        Returns:
            str: The generated message.
        """
        assert self.check_content(message) in ['str', 'dict', 'liststr', 'listdict'], f'Invalid input type: {message}'
        message = self.preproc_content(message)
        assert message is not None and self.check_content(message) == 'listdict'
        for item in message:
            assert item['type'] in self.allowed_types, f'Invalid input type: {item["type"]}'
        return self.generate_inner(message, dataset)

    def message_to_promptimg(self, message, dataset=None):
        assert not self.INTERLEAVE
        model_name = self.__class__.__name__
        warnings.warn(
            f'Model {model_name} does not support interleaved input. '
            'Will use the first image and aggregated texts as prompt. ')
        num_images = len([x for x in message if x['type'] == 'image'])
        if num_images == 0:
            prompt = '\n'.join([x['value'] for x in message if x['type'] == 'text'])
            image = None
        else:
            prompt = '\n'.join([x['value'] for x in message if x['type'] == 'text'])
<<<<<<< HEAD
            image = [x['value'] for x in message if x['type'] == 'image'][0]
        return prompt, image
    
    def message_to_promptvideo(self, message):
        if self.VIDEO_LLM:
            num_videos = len([x for x in message if x['type'] == 'video'])
            if num_videos == 0:
                prompt = '\n'.join([x['value'] for x in message if x['type'] == 'text'])
                video = None
            else: 
                prompt = '\n'.join([x['value'] for x in message if x['type'] == 'text'])
                video = [x['value'] for x in message if x['type'] == 'video'][0]
            return prompt, video
        else:
            import sys
            warnings.warn('Model does not support video input.')
            sys.exit(-1)
=======
            images = [x['value'] for x in message if x['type'] == 'image']
            if 'BLINK' == dataset:
                image = concat_images(images, target_size=512)
            else:
                image = images[0]
        return prompt, image
>>>>>>> 76ee10e6
<|MERGE_RESOLUTION|>--- conflicted
+++ resolved
@@ -126,8 +126,11 @@
             image = None
         else:
             prompt = '\n'.join([x['value'] for x in message if x['type'] == 'text'])
-<<<<<<< HEAD
-            image = [x['value'] for x in message if x['type'] == 'image'][0]
+            images = [x['value'] for x in message if x['type'] == 'image']
+            if 'BLINK' == dataset:
+                image = concat_images(images, target_size=512)
+            else:
+                image = images[0]
         return prompt, image
     
     def message_to_promptvideo(self, message):
@@ -144,11 +147,3 @@
             import sys
             warnings.warn('Model does not support video input.')
             sys.exit(-1)
-=======
-            images = [x['value'] for x in message if x['type'] == 'image']
-            if 'BLINK' == dataset:
-                image = concat_images(images, target_size=512)
-            else:
-                image = images[0]
-        return prompt, image
->>>>>>> 76ee10e6
